--- conflicted
+++ resolved
@@ -24,12 +24,9 @@
   public let idTokenEncryptedResponseAlg: String
   public let idTokenEncryptedResponseEnc: String
   public let subjectSyntaxTypesSupported: [String]
-<<<<<<< HEAD
   public let authorizationSignedResponseAlg: String?
   public let authorizationEncryptedResponseAlg: String?
   public let authorizationEncryptedResponseEnc: String?
-=======
->>>>>>> 41c07d04
 
   /// Coding keys for encoding and decoding the structure.
   enum CodingKeys: String, CodingKey {
@@ -82,15 +79,13 @@
       for: "jwks_uri",
       error: ValidatedAuthorizationError.invalidClientMetadata
     )
-<<<<<<< HEAD
 
-    self.jwks = try? getStringValue(from: metaData, for: "jwks")
+    self.jwks = try? metaData.getValue(
+      for: "jwks",
+      error: ValidatedAuthorizationError.invalidClientMetadata
+    )
 
-    self.idTokenSignedResponseAlg = try getStringValue(
-      from: metaData,
-=======
     self.idTokenSignedResponseAlg = try metaData.getValue(
->>>>>>> 41c07d04
       for: "id_token_signed_response_alg",
       error: ValidatedAuthorizationError.invalidClientMetadata
     )
@@ -107,14 +102,19 @@
       error: ValidatedAuthorizationError.invalidClientMetadata
     )
 
-    self.authorizationSignedResponseAlg = try getStringValue(from: metaData, for: "authorization_signed_response_alg")
-    self.authorizationEncryptedResponseAlg = try getStringValue(
-      from: metaData,
-      for: "authorization_encrypted_response_alg"
+    self.authorizationSignedResponseAlg = try metaData.getValue(
+      for: "authorization_signed_response_alg",
+      error: ValidatedAuthorizationError.invalidClientMetadata
     )
-    self.authorizationEncryptedResponseEnc = try getStringValue(
-      from: metaData,
-      for: "authorization_encrypted_response_enc"
+
+    self.authorizationEncryptedResponseAlg = try metaData.getValue(
+      for: "authorization_encrypted_response_alg",
+      error: ValidatedAuthorizationError.invalidClientMetadata
+    )
+
+    self.authorizationEncryptedResponseEnc = try metaData.getValue(
+      for: "authorization_encrypted_response_enc",
+      error: ValidatedAuthorizationError.invalidClientMetadata
     )
   }
 
@@ -125,25 +125,18 @@
     guard let metaData = try metaDataString.convertToDictionary() else {
       throw ValidatedAuthorizationError.invalidClientMetadata
     }
-<<<<<<< HEAD
 
-    self.jwksUri = try getStringValue(
-      from: metaData,
+    self.jwksUri = try metaData.getValue(
       for: "jwks_uri",
       error: ValidatedAuthorizationError.invalidClientMetadata
     )
 
-    self.jwks = try? getStringValue(from: metaData, for: "jwks")
-
-    self.idTokenSignedResponseAlg = try getStringValue(
-      from: metaData,
-=======
-    self.jwksUri = try metaData.getValue(
-      for: "jwks_uri",
+    self.jwks = try? metaData.getValue(
+      for: "jwks",
       error: ValidatedAuthorizationError.invalidClientMetadata
     )
+
     self.idTokenSignedResponseAlg = try metaData.getValue(
->>>>>>> 41c07d04
       for: "id_token_signed_response_alg",
       error: ValidatedAuthorizationError.invalidClientMetadata
     )
@@ -160,14 +153,18 @@
       error: ValidatedAuthorizationError.invalidClientMetadata
     )
 
-    self.authorizationSignedResponseAlg = try? getStringValue(from: metaData, for: "authorization_signed_response_alg")
-    self.authorizationEncryptedResponseAlg = try? getStringValue(
-      from: metaData,
-      for: "authorization_encrypted_response_alg"
+    self.authorizationSignedResponseAlg = try? metaData.getValue(
+      for: "authorization_signed_response_alg",
+      error: ValidatedAuthorizationError.invalidClientMetadata
     )
-    self.authorizationEncryptedResponseEnc = try? getStringValue(
-      from: metaData,
-      for: "authorization_encrypted_response_enc"
+
+    self.authorizationEncryptedResponseAlg = try? metaData.getValue(
+      for: "authorization_encrypted_response_alg",
+      error: ValidatedAuthorizationError.invalidClientMetadata
+    )
+    self.authorizationEncryptedResponseEnc = try? metaData.getValue(
+      for: "authorization_encrypted_response_enc",
+      error: ValidatedAuthorizationError.invalidClientMetadata
     )
   }
 }