/*
 * Copyright (c) 2023 European Commission
 *
 * Licensed under the Apache License, Version 2.0 (the "License");
 * you may not use this file except in compliance with the License.
 * You may obtain a copy of the License at
 *
 *     http://www.apache.org/licenses/LICENSE-2.0
 *
 * Unless required by applicable law or agreed to in writing, software
 * distributed under the License is distributed on an "AS IS" BASIS,
 * WITHOUT WARRANTIES OR CONDITIONS OF ANY KIND, either express or implied.
 * See the License for the specific language governing permissions and
 * limitations under the License.
 */
import Foundation

/// By OpenID Connect Dynamic Client Registration specification
/// A structure representing client metadata.
public struct ClientMetaData: Codable {
  public let jwksUri: String?
  public let jwks: String?
  public let idTokenSignedResponseAlg: String
  public let idTokenEncryptedResponseAlg: String
  public let idTokenEncryptedResponseEnc: String
  public let subjectSyntaxTypesSupported: [String]
<<<<<<< HEAD
  public let authorizationSignedResponseAlg: String?
  public let authorizationEncryptedResponseAlg: String?
  public let authorizationEncryptedResponseEnc: String?

=======
  
>>>>>>> 350746ee
  /// Coding keys for encoding and decoding the structure.
  enum CodingKeys: String, CodingKey {
    case jwksUri = "jwks_uri"
    case jwks = "jwks"
    case idTokenSignedResponseAlg = "id_token_signed_response_alg"
    case idTokenEncryptedResponseAlg = "id_token_encrypted_response_alg"
    case idTokenEncryptedResponseEnc = "id_token_encrypted_response_enc"
    case subjectSyntaxTypesSupported = "subject_syntax_types_supported"
    case authorizationSignedResponseAlg = "authorization_signed_response_alg"
    case authorizationEncryptedResponseAlg = "authorization_encrypted_response_alg"
    case authorizationEncryptedResponseEnc = "authorization_encrypted_response_enc"
  }
  
  /// Initializes a `ClientMetaData` instance with the provided values.
  /// - Parameters:
  ///   - jwksUri: The JWKS URI.
  ///   - jwks: A JWK set.
  ///   - idTokenSignedResponseAlg: The ID token signed response algorithm.
  ///   - idTokenEncryptedResponseAlg: The ID token encrypted response algorithm.
  ///   - idTokenEncryptedResponseEnc: The ID token encrypted response encryption.
  ///   - subjectSyntaxTypesSupported: The subject syntax types supported.
  public init(
    jwksUri: String,
    jwks: String,
    idTokenSignedResponseAlg: String,
    idTokenEncryptedResponseAlg: String,
    idTokenEncryptedResponseEnc: String,
    subjectSyntaxTypesSupported: [String],
    authorizationSignedResponseAlg: String,
    authorizationEncryptedResponseAlg: String,
    authorizationEncryptedResponseEnc: String
  ) {
    self.jwksUri = jwksUri
    self.jwks = jwks
    self.idTokenSignedResponseAlg = idTokenSignedResponseAlg
    self.idTokenEncryptedResponseAlg = idTokenEncryptedResponseAlg
    self.idTokenEncryptedResponseEnc = idTokenEncryptedResponseEnc
    self.subjectSyntaxTypesSupported = subjectSyntaxTypesSupported
    self.authorizationSignedResponseAlg = authorizationSignedResponseAlg
    self.authorizationEncryptedResponseAlg = authorizationEncryptedResponseAlg
    self.authorizationEncryptedResponseEnc = authorizationEncryptedResponseEnc
  }
  
  /// Initializes a `ClientMetaData` instance with the provided JSON object representing metadata.
  /// - Parameter metaData: The JSON object representing the metadata.
  /// - Throws: An error if the required values are missing or invalid in the metadata.
  public init(metaData: JSONObject) throws {
<<<<<<< HEAD
    self.jwksUri = try getStringValue(from: metaData, for: "jwks_uri")
    self.jwks = try getStringValue(from: metaData, for: "jwks")
    self.idTokenSignedResponseAlg = try getStringValue(from: metaData, for: "id_token_signed_response_alg")
    self.idTokenEncryptedResponseAlg = try getStringValue(from: metaData, for: "id_token_encrypted_response_alg")
    self.idTokenEncryptedResponseEnc = try getStringValue(from: metaData, for: "id_token_encrypted_response_enc")
    self.subjectSyntaxTypesSupported = try getStringArrayValue(from: metaData, for: "subject_syntax_types_supported")
    self.authorizationSignedResponseAlg = try getStringValue(from: metaData, for: "authorization_signed_response_alg")
    self.authorizationEncryptedResponseAlg = try getStringValue(
      from: metaData,
      for: "authorization_encrypted_response_alg"
    )
    self.authorizationEncryptedResponseEnc = try getStringValue(
      from: metaData,
      for: "authorization_encrypted_response_enc"
=======
    self.jwksUri = try getStringValue(
      from: metaData,
      for: "jwks_uri",
      error: ValidatedAuthorizationError.invalidClientMetadata
    )
    self.idTokenSignedResponseAlg = try getStringValue(
      from: metaData,
      for: "id_token_signed_response_alg",
      error: ValidatedAuthorizationError.invalidClientMetadata
    )
    self.idTokenEncryptedResponseAlg = try getStringValue(
      from: metaData,
      for: "id_token_encrypted_response_alg",
      error: ValidatedAuthorizationError.invalidClientMetadata
    )
    self.idTokenEncryptedResponseEnc = try getStringValue(
      from: metaData,
      for: "id_token_encrypted_response_enc",
      error: ValidatedAuthorizationError.invalidClientMetadata
    )
    self.subjectSyntaxTypesSupported = try getStringArrayValue(
      from: metaData,
      for: "subject_syntax_types_supported",
      error: ValidatedAuthorizationError.invalidClientMetadata
>>>>>>> 350746ee
    )
  }
  
  /// Initializes a `ClientMetaData` instance with the provided metadata string.
  /// - Parameter metaDataString: The string representing the metadata.
  /// - Throws: An error if the metadata string is invalid or cannot be converted to a dictionary.
  public init(metaDataString: String) throws {
    guard let metaData = try metaDataString.convertToDictionary() else {
      throw ValidatedAuthorizationError.invalidClientMetadata
    }
<<<<<<< HEAD

    self.jwksUri = try getStringValue(from: metaData, for: "jwks_uri")
    self.jwks = try getStringValue(from: metaData, for: "jwks")
    self.idTokenSignedResponseAlg = try getStringValue(from: metaData, for: "id_token_signed_response_alg")
    self.idTokenEncryptedResponseAlg = try getStringValue(from: metaData, for: "id_token_encrypted_response_alg")
    self.idTokenEncryptedResponseEnc = try getStringValue(from: metaData, for: "id_token_encrypted_response_enc")
    self.subjectSyntaxTypesSupported = try getStringArrayValue(from: metaData, for: "subject_syntax_types_supported")
    self.authorizationSignedResponseAlg = try getStringValue(from: metaData, for: "authorization_signed_response_alg")
    self.authorizationEncryptedResponseAlg = try getStringValue(
      from: metaData,
      for: "authorization_encrypted_response_alg"
    )
    self.authorizationEncryptedResponseEnc = try getStringValue(
      from: metaData,
      for: "authorization_encrypted_response_enc"
=======
    
    self.jwksUri = try getStringValue(
      from: metaData,
      for: "jwks_uri",
      error: ValidatedAuthorizationError.invalidClientMetadata
    )
    self.idTokenSignedResponseAlg = try getStringValue(
      from: metaData,
      for: "id_token_signed_response_alg",
      error: ValidatedAuthorizationError.invalidClientMetadata
    )
    self.idTokenEncryptedResponseAlg = try getStringValue(
      from: metaData,
      for: "id_token_encrypted_response_alg",
      error: ValidatedAuthorizationError.invalidClientMetadata
    )
    self.idTokenEncryptedResponseEnc = try getStringValue(
      from: metaData,
      for: "id_token_encrypted_response_enc",
      error: ValidatedAuthorizationError.invalidClientMetadata
    )
    self.subjectSyntaxTypesSupported = try getStringArrayValue(
      from: metaData,
      for: "subject_syntax_types_supported",
      error: ValidatedAuthorizationError.invalidClientMetadata
>>>>>>> 350746ee
    )
  }
}<|MERGE_RESOLUTION|>--- conflicted
+++ resolved
@@ -17,21 +17,17 @@
 
 /// By OpenID Connect Dynamic Client Registration specification
 /// A structure representing client metadata.
-public struct ClientMetaData: Codable {
+public struct ClientMetaData: Codable, Equatable {
   public let jwksUri: String?
   public let jwks: String?
   public let idTokenSignedResponseAlg: String
   public let idTokenEncryptedResponseAlg: String
   public let idTokenEncryptedResponseEnc: String
   public let subjectSyntaxTypesSupported: [String]
-<<<<<<< HEAD
   public let authorizationSignedResponseAlg: String?
   public let authorizationEncryptedResponseAlg: String?
   public let authorizationEncryptedResponseEnc: String?
 
-=======
-  
->>>>>>> 350746ee
   /// Coding keys for encoding and decoding the structure.
   enum CodingKeys: String, CodingKey {
     case jwksUri = "jwks_uri"
@@ -44,7 +40,7 @@
     case authorizationEncryptedResponseAlg = "authorization_encrypted_response_alg"
     case authorizationEncryptedResponseEnc = "authorization_encrypted_response_enc"
   }
-  
+
   /// Initializes a `ClientMetaData` instance with the provided values.
   /// - Parameters:
   ///   - jwksUri: The JWKS URI.
@@ -74,32 +70,19 @@
     self.authorizationEncryptedResponseAlg = authorizationEncryptedResponseAlg
     self.authorizationEncryptedResponseEnc = authorizationEncryptedResponseEnc
   }
-  
+
   /// Initializes a `ClientMetaData` instance with the provided JSON object representing metadata.
   /// - Parameter metaData: The JSON object representing the metadata.
   /// - Throws: An error if the required values are missing or invalid in the metadata.
   public init(metaData: JSONObject) throws {
-<<<<<<< HEAD
-    self.jwksUri = try getStringValue(from: metaData, for: "jwks_uri")
-    self.jwks = try getStringValue(from: metaData, for: "jwks")
-    self.idTokenSignedResponseAlg = try getStringValue(from: metaData, for: "id_token_signed_response_alg")
-    self.idTokenEncryptedResponseAlg = try getStringValue(from: metaData, for: "id_token_encrypted_response_alg")
-    self.idTokenEncryptedResponseEnc = try getStringValue(from: metaData, for: "id_token_encrypted_response_enc")
-    self.subjectSyntaxTypesSupported = try getStringArrayValue(from: metaData, for: "subject_syntax_types_supported")
-    self.authorizationSignedResponseAlg = try getStringValue(from: metaData, for: "authorization_signed_response_alg")
-    self.authorizationEncryptedResponseAlg = try getStringValue(
-      from: metaData,
-      for: "authorization_encrypted_response_alg"
-    )
-    self.authorizationEncryptedResponseEnc = try getStringValue(
-      from: metaData,
-      for: "authorization_encrypted_response_enc"
-=======
     self.jwksUri = try getStringValue(
       from: metaData,
       for: "jwks_uri",
       error: ValidatedAuthorizationError.invalidClientMetadata
     )
+
+    self.jwks = try? getStringValue(from: metaData, for: "jwks")
+
     self.idTokenSignedResponseAlg = try getStringValue(
       from: metaData,
       for: "id_token_signed_response_alg",
@@ -119,25 +102,8 @@
       from: metaData,
       for: "subject_syntax_types_supported",
       error: ValidatedAuthorizationError.invalidClientMetadata
->>>>>>> 350746ee
     )
-  }
-  
-  /// Initializes a `ClientMetaData` instance with the provided metadata string.
-  /// - Parameter metaDataString: The string representing the metadata.
-  /// - Throws: An error if the metadata string is invalid or cannot be converted to a dictionary.
-  public init(metaDataString: String) throws {
-    guard let metaData = try metaDataString.convertToDictionary() else {
-      throw ValidatedAuthorizationError.invalidClientMetadata
-    }
-<<<<<<< HEAD
 
-    self.jwksUri = try getStringValue(from: metaData, for: "jwks_uri")
-    self.jwks = try getStringValue(from: metaData, for: "jwks")
-    self.idTokenSignedResponseAlg = try getStringValue(from: metaData, for: "id_token_signed_response_alg")
-    self.idTokenEncryptedResponseAlg = try getStringValue(from: metaData, for: "id_token_encrypted_response_alg")
-    self.idTokenEncryptedResponseEnc = try getStringValue(from: metaData, for: "id_token_encrypted_response_enc")
-    self.subjectSyntaxTypesSupported = try getStringArrayValue(from: metaData, for: "subject_syntax_types_supported")
     self.authorizationSignedResponseAlg = try getStringValue(from: metaData, for: "authorization_signed_response_alg")
     self.authorizationEncryptedResponseAlg = try getStringValue(
       from: metaData,
@@ -146,13 +112,25 @@
     self.authorizationEncryptedResponseEnc = try getStringValue(
       from: metaData,
       for: "authorization_encrypted_response_enc"
-=======
-    
+    )
+  }
+
+  /// Initializes a `ClientMetaData` instance with the provided metadata string.
+  /// - Parameter metaDataString: The string representing the metadata.
+  /// - Throws: An error if the metadata string is invalid or cannot be converted to a dictionary.
+  public init(metaDataString: String) throws {
+    guard let metaData = try metaDataString.convertToDictionary() else {
+      throw ValidatedAuthorizationError.invalidClientMetadata
+    }
+
     self.jwksUri = try getStringValue(
       from: metaData,
       for: "jwks_uri",
       error: ValidatedAuthorizationError.invalidClientMetadata
     )
+
+    self.jwks = try? getStringValue(from: metaData, for: "jwks")
+
     self.idTokenSignedResponseAlg = try getStringValue(
       from: metaData,
       for: "id_token_signed_response_alg",
@@ -172,7 +150,16 @@
       from: metaData,
       for: "subject_syntax_types_supported",
       error: ValidatedAuthorizationError.invalidClientMetadata
->>>>>>> 350746ee
+    )
+
+    self.authorizationSignedResponseAlg = try? getStringValue(from: metaData, for: "authorization_signed_response_alg")
+    self.authorizationEncryptedResponseAlg = try? getStringValue(
+      from: metaData,
+      for: "authorization_encrypted_response_alg"
+    )
+    self.authorizationEncryptedResponseEnc = try? getStringValue(
+      from: metaData,
+      for: "authorization_encrypted_response_enc"
     )
   }
 }