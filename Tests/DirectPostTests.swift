import Foundation

import XCTest
import JSONSchema
import Sextant
import Mockingbird
import JOSESwift

@testable import SiopOpenID4VP

final class DirectPostTests: XCTestCase {
  
  override func setUp() async throws {
    overrideDependencies()
    try await super.setUp()
  }
  
  override func tearDown() {
    DependencyContainer.shared.removeAll()
    super.tearDown()
  }
  
  func testValidDirectPostAuthorisationResponseGivenValidResolutionAndConsent() {
    
    // Obtain an id token resolution
    let resolved: ResolvedRequestData = .idToken(
      request: .init(
        idTokenType: .attesterSigned,
        clientMetaData: Constants.testClientMetaData(),
        clientId: Constants.testClientId,
        nonce: Constants.testNonce,
        responseMode: Constants.testResponseMode,
        state: Constants.generateRandomBase64String(),
        scope: Constants.testScope
      )
    )
    
    // Generate a random JWT
    let jwt = Constants.generateRandomJWT()
    
    // Obtain consent
    let consent: ClientConsent = .idToken(idToken: jwt)
    
    // Generate a direct post authorisation response
    let response = try? AuthorizationResponse(
      resolvedRequest: resolved,
      consent: consent
    )
    
    XCTAssertNotNil(response)
  }
  
  func testExpectedErrorGivenValidResolutionAndNegaticeConsent() {
    
    // Obtain an id token resolution
    let resolved: ResolvedRequestData = .idToken(
      request: .init(
        idTokenType: .attesterSigned,
        clientMetaData: Constants.testClientMetaData(),
        clientId: Constants.testClientId,
        nonce: Constants.testNonce,
        responseMode: Constants.testResponseMode,
        state: Constants.generateRandomBase64String(),
        scope: Constants.testScope
      )
    )
    
    // Do not obtain consent
    let consent: ClientConsent = .negative(message: "user_cancelled")
    
    do {
      // Generate an error since consent was not given
      let response = try AuthorizationResponse(
        resolvedRequest: resolved,
        consent: consent
      )
      
      switch response {
      case .directPost(_, data: let data):
        switch data {
<<<<<<< HEAD
        case .noConsensusResponseData(state: let state, error: let message):
=======
        case .noConsensusResponseData(state: let state, error: _):
>>>>>>> 70c6bce0
          XCTAssert(true, state)
          return
        default: XCTAssert(false, "Incorrect response type")
        }
      default: XCTAssert(false, "Incorrect response type")
      }
    } catch ValidatedAuthorizationError.negativeConsent {
      XCTAssert(true)
      return
    } catch {
      print(error.localizedDescription)
      XCTAssert(false)
    }
    
    XCTAssert(false)
  }
  
  func testPostDirectPostAuthorisationResponseGivenValidResolutionAndConsent() async throws {
    
    // Obtain an id token resolution
    let resolved: ResolvedRequestData = .idToken(
      request: .init(
        idTokenType: .attesterSigned,
        clientMetaData: Constants.testClientMetaData(),
        clientId: Constants.testClientId,
        nonce: Constants.testNonce,
        responseMode: Constants.testResponseMode,
        state: Constants.generateRandomBase64String(),
        scope: Constants.testScope
      )
    )
    
    let kid = UUID()
    let jose = JOSEController()
    
    let privateKey = try jose.generateHardcodedPrivateKey()
    let publicKey = try jose.generatePublicKey(from: privateKey!)
    let rsaJWK = try RSAPublicKey(
      publicKey: publicKey,
      additionalParameters: [
        "use": "sig",
        "kid": kid.uuidString
      ])
    
    let holderInfo: HolderInfo = .init(
      email: "email@example.com",
      name: "Bob"
    )
    
    let jws = try jose.build(
      request: resolved,
      holderInfo: holderInfo,
      walletConfiguration: .init(
        subjectSyntaxTypesSupported: [
          .decentralizedIdentifier,
          .jwkThumbprint
        ],
        preferredSubjectSyntaxType: .jwkThumbprint,
        decentralizedIdentifier: try DecentralizedIdentifier(rawValue: "did:example:123456789abcdefghi"),
        supportedClientIdScheme: .did,
        vpFormatsSupported: []
      ),
      rsaJWK: rsaJWK,
      signingKey: privateKey!,
      kid: kid
    )
    
    XCTAssert(try jose.verify(jws: jose.getJWS(compactSerialization: jws), publicKey: publicKey))
    
    // Obtain consent
    let consent: ClientConsent = .idToken(idToken: jws)
    
    // Generate a direct post authorisation response
    let response = try? AuthorizationResponse(
      resolvedRequest: resolved,
      consent: consent
    )
    
    XCTAssertNotNil(response)

    let service = mock(AuthorisationServiceType.self)
    let dispatcher = Dispatcher(service: service, authorizationResponse: response!)
    await given(service.formCheck(poster: any(), response: any())) ~> true
    let result: DispatchOutcome = try await dispatcher.dispatch()
    
    XCTAssertNotNil(result)
  }
  
  func testPostDirectPostAuthorisationResponseGivenValidResolutionAndNegativeConsent() async throws {
    
    // Obtain an id token resolution
    let resolved: ResolvedRequestData = .idToken(
      request: .init(
        idTokenType: .attesterSigned,
        clientMetaData: Constants.testClientMetaData(),
        clientId: Constants.testClientId,
        nonce: Constants.testNonce,
        responseMode: Constants.testResponseMode,
        state: Constants.generateRandomBase64String(),
        scope: Constants.testScope
      )
    )
    
    let kid = UUID()
    let jose = JOSEController()
    
    let privateKey = try jose.generateHardcodedPrivateKey()
    let publicKey = try jose.generatePublicKey(from: privateKey!)
    let rsaJWK = try RSAPublicKey(
      publicKey: publicKey,
      additionalParameters: [
        "use": "sig",
        "kid": kid.uuidString
      ])
    
    let holderInfo: HolderInfo = .init(
      email: "email@example.com",
      name: "Bob"
    )
    
    let jws = try jose.build(
      request: resolved,
      holderInfo: holderInfo,
      walletConfiguration: .init(
        subjectSyntaxTypesSupported: [
          .decentralizedIdentifier,
          .jwkThumbprint
        ],
        preferredSubjectSyntaxType: .jwkThumbprint,
        decentralizedIdentifier: try DecentralizedIdentifier(rawValue: "did:example:123456789abcdefghi"),
        supportedClientIdScheme: .did,
        vpFormatsSupported: []
      ),
      rsaJWK: rsaJWK,
      signingKey: privateKey!,
      kid: kid
    )
    
    XCTAssert(try jose.verify(jws: jose.getJWS(compactSerialization: jws), publicKey: publicKey))
    
    // Obtain consent
    let consent: ClientConsent = .negative(message: "user_cancelled")
    
    // Generate a direct post authorisation response
    let response = try? AuthorizationResponse(
      resolvedRequest: resolved,
      consent: consent
    )
    
    XCTAssertNotNil(response)

    let service = mock(AuthorisationServiceType.self)
    let dispatcher = Dispatcher(service: service, authorizationResponse: response!)
    await given(service.formCheck(poster: any(), response: any())) ~> true
    let result: DispatchOutcome = try await dispatcher.dispatch()
    
    XCTAssertNotNil(result)
  }
<<<<<<< HEAD

  /*func testSDKEndtoEndDirectPost() async throws {
    
    let sdk = SiopOpenID4VP()
    
    overrideDependencies()
    let r = try await sdk.authorize(url: URL(string: "eudi-wallet://authorize?client_id=Verifier&request_uri=http://localhost:8080/wallet/request.jwt/F8A-ATfyaGlyqlMDZWe1Ge6l-1CO6D_pEnb7QTygw5CkjCBHNMbB3baQizVt4iBZvnsz4My13309F_0qA4MvmQ")!)
    
    switch r {
    case .oauth2: break
    case .jwt(request: let request):
      let resolved = request
      
      let kid = UUID()
      let jose = JOSEController()
      
      let privateKey = try jose.generateHardcodedPrivateKey()
      let publicKey = try jose.generatePublicKey(from: privateKey!)
      let rsaJWK = try RSAPublicKey(
        publicKey: publicKey,
        additionalParameters: [
          "use": "sig",
          "kid": kid.uuidString
        ])
      
      let holderInfo: HolderInfo = .init(
        email: "email@example.com",
        name: "Bob"
      )
      
      let jws = try jose.build(
        request: resolved,
        holderInfo: holderInfo,
        walletConfiguration: .init(
          subjectSyntaxTypesSupported: [
            .decentralizedIdentifier,
            .jwkThumbprint
          ],
          preferredSubjectSyntaxType: .jwkThumbprint,
          decentralizedIdentifier: try DecentralizedIdentifier(rawValue: "did:example:123456789abcdefghi"),
          supportedClientIdScheme: .did,
          vpFormatsSupported: []
        ),
        rsaJWK: rsaJWK,
        signingKey: privateKey!,
        kid: kid
      )
      
      XCTAssert(try jose.verify(jws: jose.getJWS(compactSerialization: jws), publicKey: publicKey))
      
      // Obtain consent
      let consent: ClientConsent = .idToken(idToken: jws)
      
      // Generate a direct post authorisation response
      let response = try? AuthorizationResponse(
        resolvedRequest: resolved,
        consent: consent
      )
      
      XCTAssertNotNil(response)
      
      let result: DispatchOutcome = try await sdk.dispatch(response: response!)
      
      XCTAssertTrue(result == .accepted(redirectURI: nil))
    }
  }*/
=======
>>>>>>> 70c6bce0
}

private extension DirectPostTests {
  func overrideDependencies() {
    DependencyContainer.shared.register(type: Reporting.self, dependency: {
      MockReporter()
    })
  }
}<|MERGE_RESOLUTION|>--- conflicted
+++ resolved
@@ -78,11 +78,7 @@
       switch response {
       case .directPost(_, data: let data):
         switch data {
-<<<<<<< HEAD
-        case .noConsensusResponseData(state: let state, error: let message):
-=======
         case .noConsensusResponseData(state: let state, error: _):
->>>>>>> 70c6bce0
           XCTAssert(true, state)
           return
         default: XCTAssert(false, "Incorrect response type")
@@ -241,7 +237,6 @@
     
     XCTAssertNotNil(result)
   }
-<<<<<<< HEAD
 
   /*func testSDKEndtoEndDirectPost() async throws {
     
@@ -308,8 +303,6 @@
       XCTAssertTrue(result == .accepted(redirectURI: nil))
     }
   }*/
-=======
->>>>>>> 70c6bce0
 }
 
 private extension DirectPostTests {
